--- conflicted
+++ resolved
@@ -19,10 +19,7 @@
     "@testing-library/react": "10.2.1",
     "@testing-library/user-event": "^12.0.11",
     "@types/jest": "^26.0.3",
-<<<<<<< HEAD
     "all-contributors-cli": "^6.17.2",
-=======
->>>>>>> 9cb59352
     "babel-jest": "^26.1.0",
     "babel-plugin-auto-import": "^1.0.5",
     "babel-plugin-module-resolver": "^4.0.0",
