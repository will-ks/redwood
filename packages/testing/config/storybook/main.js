--- conflicted
+++ resolved
@@ -15,12 +15,9 @@
 const rwjsPaths = getPaths()
 
 const baseConfig = {
-<<<<<<< HEAD
-=======
   core: {
     builder: 'webpack5',
   },
->>>>>>> 19e0b5a1
   stories: [
     `${importStatementPath(rwjsPaths.web.src)}/**/*.stories.{tsx,jsx,js}`,
   ],
