{
  "name": "@redwoodjs/structure",
  "version": "6.0.0",
  "description": "noun: the arrangement of and relations between the parts or elements of something complex",
  "repository": {
    "type": "git",
    "url": "https://github.com/redwoodjs/redwood.git",
    "directory": "packages/structure"
  },
  "license": "MIT",
  "main": "dist/index.js",
  "types": "./dist/index.d.ts",
  "files": [
    "dist"
  ],
  "scripts": {
    "build": "yarn build:js && yarn build:types",
    "build:js": "babel src -d dist --extensions \".js,.jsx,.ts,.tsx\"",
    "build:types": "tsc --build --verbose",
    "build:watch": "nodemon --watch src --ext \"js,jsx,ts,tsx\" --ignore dist --exec \"yarn build\"",
    "prepublishOnly": "NODE_ENV=production yarn build",
    "prettier": "prettier --write './src/**/*.{ts,tsx}'",
    "test": "jest src",
    "test:watch": "yarn test --watch"
  },
  "jest": {
    "testPathIgnorePatterns": [
      "/fixtures/",
      "/dist/"
    ]
  },
  "dependencies": {
    "@babel/runtime-corejs3": "7.22.6",
    "@iarna/toml": "2.2.5",
    "@prisma/internals": "5.0.0",
<<<<<<< HEAD
    "@redwoodjs/project-config": "5.0.0",
=======
    "@redwoodjs/project-config": "6.0.0",
>>>>>>> abf118db
    "@types/line-column": "1.0.0",
    "camelcase": "6.3.0",
    "core-js": "3.31.1",
    "deepmerge": "4.3.1",
    "dotenv-defaults": "5.0.2",
    "enquirer": "2.3.6",
    "fast-glob": "3.2.12",
    "graphql": "16.7.1",
    "lazy-get-decorator": "2.2.1",
    "line-column": "1.0.2",
    "lodash": "4.17.21",
    "lodash-decorators": "6.0.1",
    "lru-cache": "7.18.3",
    "proxyquire": "2.1.3",
    "ts-morph": "15.1.0",
    "vscode-languageserver": "6.1.1",
    "vscode-languageserver-textdocument": "1.0.8",
    "vscode-languageserver-types": "3.17.3",
    "yargs-parser": "21.1.1"
  },
  "devDependencies": {
    "@babel/cli": "7.22.9",
    "@babel/core": "7.22.9",
    "@types/fs-extra": "11.0.1",
    "@types/lodash": "4.14.195",
    "@types/lru-cache": "7.10.10",
    "@types/node": "18.16.18",
    "@types/vscode": "1.79.1",
    "jest": "29.6.1",
    "typescript": "5.1.6"
  },
  "gitHead": "3905ed045508b861b495f8d5630d76c7a157d8f1"
}<|MERGE_RESOLUTION|>--- conflicted
+++ resolved
@@ -33,11 +33,7 @@
     "@babel/runtime-corejs3": "7.22.6",
     "@iarna/toml": "2.2.5",
     "@prisma/internals": "5.0.0",
-<<<<<<< HEAD
-    "@redwoodjs/project-config": "5.0.0",
-=======
     "@redwoodjs/project-config": "6.0.0",
->>>>>>> abf118db
     "@types/line-column": "1.0.0",
     "camelcase": "6.3.0",
     "core-js": "3.31.1",
