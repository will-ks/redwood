{
  "name": "@redwoodjs/telemetry",
<<<<<<< HEAD
  "version": "3.1.2",
=======
  "version": "3.2.0",
>>>>>>> 5c1e18d1
  "repository": {
    "type": "git",
    "url": "https://github.com/redwoodjs/redwood.git",
    "directory": "packages/telemetry"
  },
  "license": "MIT",
  "main": "./dist/index.js",
  "types": "./dist/index.d.ts",
  "files": [
    "dist"
  ],
  "scripts": {
    "build": "yarn build:js",
    "build:js": "babel src -d dist --extensions \".js,.ts,.tsx\"",
    "build:watch": "nodemon --watch src --ext \"js,ts,tsx\" --ignore dist --exec \"yarn build\"",
    "prepublishOnly": "NODE_ENV=production yarn build",
    "test": "jest src",
    "test:watch": "yarn test --watch"
  },
  "jest": {
    "testPathIgnorePatterns": [
      "/dist/"
    ]
  },
  "dependencies": {
<<<<<<< HEAD
    "@babel/runtime-corejs3": "7.19.4",
    "@redwoodjs/internal": "3.1.2",
    "@redwoodjs/structure": "3.1.2",
    "ci-info": "3.5.0",
=======
    "@babel/runtime-corejs3": "7.19.1",
    "@redwoodjs/internal": "3.2.0",
    "@redwoodjs/structure": "3.2.0",
    "ci-info": "3.3.2",
>>>>>>> 5c1e18d1
    "core-js": "3.25.5",
    "cross-undici-fetch": "0.4.14",
    "envinfo": "7.8.1",
    "systeminformation": "5.12.6",
    "uuid": "9.0.0",
    "yargs": "17.6.0"
  },
  "devDependencies": {
    "@babel/cli": "7.19.3",
    "@babel/core": "7.19.3",
    "@types/envinfo": "7.8.1",
    "@types/uuid": "8.3.4",
    "@types/yargs": "17.0.13",
    "jest": "29.1.2"
  },
  "gitHead": "3905ed045508b861b495f8d5630d76c7a157d8f1"
}<|MERGE_RESOLUTION|>--- conflicted
+++ resolved
@@ -1,10 +1,6 @@
 {
   "name": "@redwoodjs/telemetry",
-<<<<<<< HEAD
-  "version": "3.1.2",
-=======
   "version": "3.2.0",
->>>>>>> 5c1e18d1
   "repository": {
     "type": "git",
     "url": "https://github.com/redwoodjs/redwood.git",
@@ -30,17 +26,10 @@
     ]
   },
   "dependencies": {
-<<<<<<< HEAD
     "@babel/runtime-corejs3": "7.19.4",
-    "@redwoodjs/internal": "3.1.2",
-    "@redwoodjs/structure": "3.1.2",
-    "ci-info": "3.5.0",
-=======
-    "@babel/runtime-corejs3": "7.19.1",
     "@redwoodjs/internal": "3.2.0",
     "@redwoodjs/structure": "3.2.0",
-    "ci-info": "3.3.2",
->>>>>>> 5c1e18d1
+    "ci-info": "3.5.0",
     "core-js": "3.25.5",
     "cross-undici-fetch": "0.4.14",
     "envinfo": "7.8.1",
