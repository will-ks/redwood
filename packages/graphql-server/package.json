--- conflicted
+++ resolved
@@ -22,7 +22,6 @@
     "test:watch": "yarn test --watch"
   },
   "dependencies": {
-<<<<<<< HEAD
     "@babel/runtime-corejs3": "7.18.9",
     "@envelop/depth-limit": "1.6.2",
     "@envelop/disable-introspection": "3.4.2",
@@ -34,23 +33,8 @@
     "@graphql-tools/utils": "8.10.0",
     "@graphql-yoga/common": "2.12.8",
     "@prisma/client": "4.3.1",
-    "@redwoodjs/api": "2.2.3",
+    "@redwoodjs/api": "2.2.4",
     "core-js": "3.25.0",
-=======
-    "@babel/runtime-corejs3": "7.16.7",
-    "@envelop/depth-limit": "1.6.0",
-    "@envelop/disable-introspection": "3.4.0",
-    "@envelop/filter-operation-type": "3.4.0",
-    "@envelop/parser-cache": "4.5.0",
-    "@envelop/validation-cache": "4.5.0",
-    "@graphql-tools/merge": "8.3.0",
-    "@graphql-tools/schema": "8.5.0",
-    "@graphql-tools/utils": "8.8.0",
-    "@graphql-yoga/common": "2.12.7",
-    "@prisma/client": "3.15.2",
-    "@redwoodjs/api": "2.2.4",
-    "core-js": "3.23.5",
->>>>>>> 62827bd6
     "cross-undici-fetch": "0.4.14",
     "graphql": "16.6.0",
     "graphql-scalars": "1.17.0",
@@ -60,19 +44,11 @@
     "uuid": "8.3.2"
   },
   "devDependencies": {
-<<<<<<< HEAD
     "@babel/cli": "7.18.10",
     "@babel/core": "7.18.13",
     "@envelop/testing": "4.4.2",
     "@envelop/types": "2.3.1",
-    "@redwoodjs/auth": "2.2.3",
-=======
-    "@babel/cli": "7.16.7",
-    "@babel/core": "7.16.7",
-    "@envelop/testing": "4.4.0",
-    "@envelop/types": "2.3.0",
     "@redwoodjs/auth": "2.2.4",
->>>>>>> 62827bd6
     "@types/lodash.merge": "4.6.7",
     "@types/lodash.omitby": "4.6.7",
     "@types/uuid": "8.3.4",
