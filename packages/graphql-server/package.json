--- conflicted
+++ resolved
@@ -31,11 +31,7 @@
     "@graphql-tools/merge": "8.3.16",
     "@graphql-tools/schema": "9.0.14",
     "@graphql-tools/utils": "9.1.4",
-<<<<<<< HEAD
-    "@redwoodjs/api": "3.2.0",
-=======
     "@redwoodjs/api": "4.0.0",
->>>>>>> e519e7e0
     "core-js": "3.27.2",
     "graphql": "16.6.0",
     "graphql-scalars": "1.20.1",
