{
  "name": "@redwoodjs/mailer-handler-resend",
  "version": "7.0.0",
  "repository": {
    "type": "git",
    "url": "https://github.com/redwoodjs/redwood.git",
    "directory": "packages/mailer/handlers/resend"
  },
  "license": "MIT",
  "main": "./dist/index.js",
  "types": "./dist/index.d.ts",
  "files": [
    "dist"
  ],
  "scripts": {
    "build": "tsx ./build.mts && yarn build:types",
    "build:pack": "yarn pack -o redwoodjs-mailer-handler-resend.tgz",
    "build:types": "tsc --build --verbose",
    "build:watch": "nodemon --watch src --ext \"js,jsx,ts,tsx\" --ignore dist --exec \"yarn build\"",
    "prepublishOnly": "NODE_ENV=production yarn build"
  },
  "dependencies": {
    "@redwoodjs/mailer-core": "7.0.0",
    "resend": "1.1.0"
  },
  "devDependencies": {
<<<<<<< HEAD
    "@redwoodjs/framework-tools": "6.0.7",
=======
    "@redwoodjs/framework-tools": "7.0.0",
>>>>>>> 49965f4d
    "tsx": "4.6.2",
    "typescript": "5.3.3"
  },
  "gitHead": "3905ed045508b861b495f8d5630d76c7a157d8f1"
}<|MERGE_RESOLUTION|>--- conflicted
+++ resolved
@@ -24,11 +24,7 @@
     "resend": "1.1.0"
   },
   "devDependencies": {
-<<<<<<< HEAD
-    "@redwoodjs/framework-tools": "6.0.7",
-=======
     "@redwoodjs/framework-tools": "7.0.0",
->>>>>>> 49965f4d
     "tsx": "4.6.2",
     "typescript": "5.3.3"
   },
