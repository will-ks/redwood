export const command = 'deploy <target>'
export const description = 'Setup deployment to various targets'
import terminalLink from 'terminal-link'

export const builder = (yargs) =>
  yargs
    .commandDir('./providers', { recurse: true })
    .demandCommand()
    .option('force', {
      alias: 'f',
      default: false,
      description: 'Overwrite existing configuration',
      type: 'boolean',
    })
    .epilogue(
      `Also see the ${terminalLink(
        'Redwood CLI Reference',
        'https://redwoodjs.com/reference/command-line-interface#generate-deploy'
      )}`
<<<<<<< HEAD
    )
}

export const handler = async ({ provider, force, database, rwVersion }) => {
  const providerData = await import(`./providers/${provider}`)
  const apiDependencies = JSON.parse(
    fs.readFileSync('api/package.json').toString()
  ).dependencies

  const missingApiPackages = providerData?.apiPackages?.reduce(
    (missingPackages, apiPackage) => {
      if (!(apiPackage in apiDependencies)) {
        if (apiPackage.includes('@redwoodjs')) {
          // Push the same version of the redwood package
          missingPackages.push(`${apiPackage}@${rwVersion}`)
        } else {
          missingPackages.push(apiPackage)
        }
      }
      return missingPackages
    },
    []
  )

  const tasks = new Listr(
    [
      providerData?.preRequisites?.length && {
        title: 'Checking pre-requisites',
        task: () =>
          new Listr(
            providerData.preRequisites.map((preReq) => {
              return {
                title: preReq.title,
                task: async () => {
                  try {
                    await execa(...preReq.command)
                  } catch (error) {
                    error.message =
                      error.message + '\n' + preReq.errorMessage.join(' ')
                    throw error
                  }
                },
              }
            })
          ),
      },
      providerData?.prismaDataSourceCheck && {
        title: 'Checking Prisma data source provider...',
        task: async () => {
          const fileData = await providerData.prismaDataSourceCheck(database)
          let files = {}
          files[fileData.path] = fileData.content
          return writeFilesTask(files, { overwriteExisting: force })
        },
      },
      missingApiPackages?.length && {
        title: 'Adding required api packages...',
        task: async () => {
          await execa('yarn', [
            'workspace',
            'api',
            'add',
            ...missingApiPackages,
          ])
        },
      },
      providerData?.apiDevPackages?.length && {
        title: 'Adding required api dev packages...',
        task: async () => {
          await execa('yarn', [
            'workspace',
            'api',
            'add',
            '-D',
            ...providerData.apiDevPackages,
          ])
        },
      },
      {
        title: 'Installing packages...',
        task: async () => {
          await execa('yarn', ['install'])
        },
      },
      providerData?.apiUrl && {
        title: 'Updating API URL...',
        task: async () => {
          updateApiURL(providerData.apiUrl)
        },
      },
      providerData?.files?.length && {
        title: 'Adding config...',
        task: async () => {
          let files = {}
          providerData.files.forEach((fileData) => {
            files[fileData.path] = fileData.content
          })
          return writeFilesTask(files, { overwriteExisting: force })
        },
      },
      providerData?.gitIgnoreAdditions?.length &&
        fs.existsSync(path.resolve(getPaths().base, '.gitignore')) && {
          title: 'Updating .gitignore...',
          task: async (_ctx, task) => {
            const gitIgnore = path.resolve(getPaths().base, '.gitignore')
            const content = fs.readFileSync(gitIgnore).toString()

            if (
              providerData.gitIgnoreAdditions.every((item) =>
                content.includes(item)
              )
            ) {
              task.skip('.gitignore already includes the additions.')
            }

            fs.appendFileSync(
              gitIgnore,
              ['\n', '# Deployment', ...providerData.gitIgnoreAdditions].join(
                '\n'
              )
            )
          },
        },
      providerData?.prismaBinaryTargetAdditions && {
        title: 'Adding necessary Prisma binaries...',
        task: () => providerData.prismaBinaryTargetAdditions(),
      },
      {
        title: 'One more thing...',
        task: (_ctx, task) => {
          task.title = `One more thing...\n\n ${boxen(
            providerData.notes.join('\n   '),
            {
              padding: { top: 0, bottom: 0, right: 0, left: 0 },
              margin: 1,
              borderColour: 'gray',
            }
          )}  \n`
        },
      },
    ].filter(Boolean),
    { collapse: false }
  )

  try {
    await tasks.run()
  } catch (e) {
    console.error(c.error(e.message))
    process.exit(e?.exitCode || 1)
  }
}
=======
    )
>>>>>>> aeb7b538
<|MERGE_RESOLUTION|>--- conflicted
+++ resolved
@@ -17,158 +17,4 @@
         'Redwood CLI Reference',
         'https://redwoodjs.com/reference/command-line-interface#generate-deploy'
       )}`
-<<<<<<< HEAD
-    )
-}
-
-export const handler = async ({ provider, force, database, rwVersion }) => {
-  const providerData = await import(`./providers/${provider}`)
-  const apiDependencies = JSON.parse(
-    fs.readFileSync('api/package.json').toString()
-  ).dependencies
-
-  const missingApiPackages = providerData?.apiPackages?.reduce(
-    (missingPackages, apiPackage) => {
-      if (!(apiPackage in apiDependencies)) {
-        if (apiPackage.includes('@redwoodjs')) {
-          // Push the same version of the redwood package
-          missingPackages.push(`${apiPackage}@${rwVersion}`)
-        } else {
-          missingPackages.push(apiPackage)
-        }
-      }
-      return missingPackages
-    },
-    []
-  )
-
-  const tasks = new Listr(
-    [
-      providerData?.preRequisites?.length && {
-        title: 'Checking pre-requisites',
-        task: () =>
-          new Listr(
-            providerData.preRequisites.map((preReq) => {
-              return {
-                title: preReq.title,
-                task: async () => {
-                  try {
-                    await execa(...preReq.command)
-                  } catch (error) {
-                    error.message =
-                      error.message + '\n' + preReq.errorMessage.join(' ')
-                    throw error
-                  }
-                },
-              }
-            })
-          ),
-      },
-      providerData?.prismaDataSourceCheck && {
-        title: 'Checking Prisma data source provider...',
-        task: async () => {
-          const fileData = await providerData.prismaDataSourceCheck(database)
-          let files = {}
-          files[fileData.path] = fileData.content
-          return writeFilesTask(files, { overwriteExisting: force })
-        },
-      },
-      missingApiPackages?.length && {
-        title: 'Adding required api packages...',
-        task: async () => {
-          await execa('yarn', [
-            'workspace',
-            'api',
-            'add',
-            ...missingApiPackages,
-          ])
-        },
-      },
-      providerData?.apiDevPackages?.length && {
-        title: 'Adding required api dev packages...',
-        task: async () => {
-          await execa('yarn', [
-            'workspace',
-            'api',
-            'add',
-            '-D',
-            ...providerData.apiDevPackages,
-          ])
-        },
-      },
-      {
-        title: 'Installing packages...',
-        task: async () => {
-          await execa('yarn', ['install'])
-        },
-      },
-      providerData?.apiUrl && {
-        title: 'Updating API URL...',
-        task: async () => {
-          updateApiURL(providerData.apiUrl)
-        },
-      },
-      providerData?.files?.length && {
-        title: 'Adding config...',
-        task: async () => {
-          let files = {}
-          providerData.files.forEach((fileData) => {
-            files[fileData.path] = fileData.content
-          })
-          return writeFilesTask(files, { overwriteExisting: force })
-        },
-      },
-      providerData?.gitIgnoreAdditions?.length &&
-        fs.existsSync(path.resolve(getPaths().base, '.gitignore')) && {
-          title: 'Updating .gitignore...',
-          task: async (_ctx, task) => {
-            const gitIgnore = path.resolve(getPaths().base, '.gitignore')
-            const content = fs.readFileSync(gitIgnore).toString()
-
-            if (
-              providerData.gitIgnoreAdditions.every((item) =>
-                content.includes(item)
-              )
-            ) {
-              task.skip('.gitignore already includes the additions.')
-            }
-
-            fs.appendFileSync(
-              gitIgnore,
-              ['\n', '# Deployment', ...providerData.gitIgnoreAdditions].join(
-                '\n'
-              )
-            )
-          },
-        },
-      providerData?.prismaBinaryTargetAdditions && {
-        title: 'Adding necessary Prisma binaries...',
-        task: () => providerData.prismaBinaryTargetAdditions(),
-      },
-      {
-        title: 'One more thing...',
-        task: (_ctx, task) => {
-          task.title = `One more thing...\n\n ${boxen(
-            providerData.notes.join('\n   '),
-            {
-              padding: { top: 0, bottom: 0, right: 0, left: 0 },
-              margin: 1,
-              borderColour: 'gray',
-            }
-          )}  \n`
-        },
-      },
-    ].filter(Boolean),
-    { collapse: false }
-  )
-
-  try {
-    await tasks.run()
-  } catch (e) {
-    console.error(c.error(e.message))
-    process.exit(e?.exitCode || 1)
-  }
-}
-=======
-    )
->>>>>>> aeb7b538
+    )