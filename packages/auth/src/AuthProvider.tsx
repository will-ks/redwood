import React from 'react'

import type {
  AuthClient,
  SupportedAuthTypes,
  SupportedAuthClients,
  SupportedUserMetadata,
} from './authClients'
import { createAuthClient } from './authClients'

export interface CurrentUser {}

export interface AuthContextInterface {
  /** Determining your current authentication state */
  loading: boolean
  isAuthenticated: boolean
  /** The current user data from the `getCurrentUser` function on the api side */
  currentUser: null | CurrentUser
  /** The user's metadata from the auth provider */
  userMetadata: null | SupportedUserMetadata
  logIn(): Promise<void>
  logOut(): Promise<void>
  getToken(): Promise<null | string>
  /** Get the current user from the `getCurrentUser` function on the api side */
  getCurrentUser(): Promise<null | CurrentUser>
  client: SupportedAuthClients
  type: SupportedAuthTypes
}

export const AuthContext = React.createContext<Partial<AuthContextInterface>>(
  {}
)

type AuthProviderProps = {
  client: SupportedAuthClients
  type: SupportedAuthTypes
  skipFetchCurrentUser?: boolean
}

type AuthProviderState = {
  loading: boolean
  isAuthenticated: boolean
  userMetadata: null | object
  currentUser: null | undefined | CurrentUser
}
/**
 * @example
 * ```js
 *  const client = new Auth0Client(options)
 *  // ...
 *  <AuthProvider client={client} type="auth0" skipFetchCurrentUser={true}>
 *    {children}
 *  </AuthProvider>
 * ```
 */
export class AuthProvider extends React.Component<
  AuthProviderProps,
  AuthProviderState
> {
  static defaultProps = {
    skipFetchCurrentUser: false,
  }

  state: AuthProviderState = {
    loading: true,
    isAuthenticated: false,
    userMetadata: null,
    currentUser: null,
  }

  rwClient: AuthClient

  constructor(props: AuthProviderProps) {
    super(props)
    this.rwClient = createAuthClient(props.client, props.type)
  }

  async componentDidMount() {
    await this.rwClient.restoreAuthState?.()
    return this.setAuthState()
  }

  getCurrentUser = async () => {
    if (this.props.skipFetchCurrentUser) {
      return undefined
    }

    const token = await this.rwClient.getToken()
    const response = await window.fetch(
      `${window.__REDWOOD__API_PROXY_PATH}/graphql`,
      {
        method: 'POST',
        headers: {
          'content-type': 'application/json',
          'auth-provider': this.rwClient.type,
          authorization: `Bearer ${token}`,
        },
        body: JSON.stringify({
          query:
            'query __REDWOOD__AUTH_GET_CURRENT_USER { redwood { currentUser } }',
        }),
      }
    )
    if (response.ok) {
      const { data } = await response.json()
      return data?.redwood?.currentUser
    }
  }

  setAuthState = async () => {
    const userMetadata = await this.rwClient.getUserMetadata()
    const isAuthenticated = userMetadata !== null

    let currentUser = null
    if (isAuthenticated) {
      currentUser = await this.getCurrentUser()
    }

    this.setState({
      userMetadata,
      currentUser,
      isAuthenticated,
      loading: false,
    })
  }

  logIn = async (options?: any) => {
    await this.rwClient.login(options)
    return this.setAuthState()
  }

<<<<<<< HEAD
  logOut = async (options?) => {
    await this.rwClient.logout(options)
    this.setState({ currentUser: null, isAuthenticated: false })
=======
  logOut = async (options?: any) => {
    await this.rwClient.logout(options)
    this.setState({
      userMetadata: null,
      currentUser: null,
      isAuthenticated: false,
    })
>>>>>>> cb80cde0
  }

  render() {
    const { client, type, children } = this.props

    return (
      <AuthContext.Provider
        value={{
          ...this.state,
          logIn: this.logIn,
          logOut: this.logOut,
          getToken: this.rwClient.getToken,
          getCurrentUser: this.getCurrentUser,
          client,
          type,
        }}
      >
        {children}
      </AuthContext.Provider>
    )
  }
}<|MERGE_RESOLUTION|>--- conflicted
+++ resolved
@@ -129,11 +129,6 @@
     return this.setAuthState()
   }
 
-<<<<<<< HEAD
-  logOut = async (options?) => {
-    await this.rwClient.logout(options)
-    this.setState({ currentUser: null, isAuthenticated: false })
-=======
   logOut = async (options?: any) => {
     await this.rwClient.logout(options)
     this.setState({
@@ -141,7 +136,6 @@
       currentUser: null,
       isAuthenticated: false,
     })
->>>>>>> cb80cde0
   }
 
   render() {
