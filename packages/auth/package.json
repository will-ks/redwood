--- conflicted
+++ resolved
@@ -1,11 +1,6 @@
 {
   "name": "@redwoodjs/auth",
-<<<<<<< HEAD
-  "version": "0.8.2",
-=======
   "version": "0.10.0",
-  "main": "dist/index.js",
->>>>>>> 84727f39
   "files": [
     "dist"
   ],
