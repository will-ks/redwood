--- conflicted
+++ resolved
@@ -24,21 +24,12 @@
     "test:watch": "yarn test --watch"
   },
   "dependencies": {
-<<<<<<< HEAD
     "@babel/runtime-corejs3": "7.19.1",
-    "@redwoodjs/auth": "3.0.2",
-    "@redwoodjs/internal": "3.0.2",
-    "@redwoodjs/router": "3.0.2",
-    "@redwoodjs/structure": "3.0.2",
-    "@redwoodjs/web": "3.0.2",
-=======
-    "@babel/runtime-corejs3": "7.19.0",
     "@redwoodjs/auth": "3.0.3",
     "@redwoodjs/internal": "3.0.3",
     "@redwoodjs/router": "3.0.3",
     "@redwoodjs/structure": "3.0.3",
     "@redwoodjs/web": "3.0.3",
->>>>>>> 66601a59
     "babel-plugin-ignore-html-and-css-imports": "0.1.0",
     "cheerio": "1.0.0-rc.12",
     "core-js": "3.25.3",
