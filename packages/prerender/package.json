--- conflicted
+++ resolved
@@ -26,23 +26,13 @@
   },
   "dependencies": {
     "@babel/runtime-corejs3": "7.23.9",
-<<<<<<< HEAD
-    "@redwoodjs/auth": "6.0.7",
-    "@redwoodjs/internal": "6.0.7",
-    "@redwoodjs/project-config": "6.0.7",
-    "@redwoodjs/router": "6.0.7",
-    "@redwoodjs/structure": "6.0.7",
-    "@redwoodjs/web": "6.0.7",
-    "@whatwg-node/fetch": "0.9.16",
-=======
     "@redwoodjs/auth": "7.0.0",
     "@redwoodjs/internal": "7.0.0",
     "@redwoodjs/project-config": "7.0.0",
     "@redwoodjs/router": "7.0.0",
     "@redwoodjs/structure": "7.0.0",
     "@redwoodjs/web": "7.0.0",
-    "@whatwg-node/fetch": "0.9.14",
->>>>>>> 49965f4d
+    "@whatwg-node/fetch": "0.9.16",
     "babel-plugin-ignore-html-and-css-imports": "0.1.0",
     "cheerio": "1.0.0-rc.12",
     "core-js": "3.35.1",
@@ -58,8 +48,8 @@
     "typescript": "5.3.3"
   },
   "peerDependencies": {
-    "react": "18.2.0",
-    "react-dom": "18.2.0"
+    "react": "0.0.0-experimental-e5205658f-20230913",
+    "react-dom": "0.0.0-experimental-e5205658f-20230913"
   },
   "externals": {
     "react": "react",
