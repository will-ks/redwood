{
  "private": true,
  "workspaces": {
    "packages": [
      "api",
      "web"
    ]
  },
  "devDependencies": {
<<<<<<< HEAD
    "@redwoodjs/core": "5.4.3"
=======
    "@redwoodjs/core": "6.0.0"
>>>>>>> abf118db
  },
  "eslintConfig": {
    "extends": "@redwoodjs/eslint-config",
    "root": true
  },
  "engines": {
    "node": "=18.x",
    "yarn": ">=1.15"
  },
  "prisma": {
    "seed": "yarn rw exec seed"
  },
  "packageManager": "yarn@3.6.1"
}<|MERGE_RESOLUTION|>--- conflicted
+++ resolved
@@ -7,11 +7,7 @@
     ]
   },
   "devDependencies": {
-<<<<<<< HEAD
-    "@redwoodjs/core": "5.4.3"
-=======
     "@redwoodjs/core": "6.0.0"
->>>>>>> abf118db
   },
   "eslintConfig": {
     "extends": "@redwoodjs/eslint-config",
