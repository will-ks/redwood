--- conflicted
+++ resolved
@@ -13,17 +13,10 @@
     ]
   },
   "dependencies": {
-<<<<<<< HEAD
-    "@redwoodjs/forms": "1.0.0-rc.4",
-    "@redwoodjs/router": "1.0.0-rc.4",
-    "@redwoodjs/web": "1.0.0-rc.4",
-    "prop-types": "15.7.2",
-=======
     "@redwoodjs/forms": "0.48.0",
     "@redwoodjs/router": "0.48.0",
     "@redwoodjs/web": "0.48.0",
     "prop-types": "15.8.1",
->>>>>>> aeb7b538
     "react": "17.0.2",
     "react-dom": "17.0.2"
   }
