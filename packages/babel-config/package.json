--- conflicted
+++ resolved
@@ -45,11 +45,7 @@
     "typescript": "5.3.3"
   },
   "devDependencies": {
-<<<<<<< HEAD
-    "@redwoodjs/framework-tools": "6.0.7",
-=======
     "@redwoodjs/framework-tools": "7.0.0",
->>>>>>> 49965f4d
     "@types/babel-plugin-tester": "9.0.9",
     "@types/babel__core": "7.20.4",
     "@types/node": "20.11.10",
