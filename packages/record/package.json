--- conflicted
+++ resolved
@@ -1,10 +1,6 @@
 {
   "name": "@redwoodjs/record",
-<<<<<<< HEAD
-  "version": "2.1.1",
-=======
   "version": "2.2.0",
->>>>>>> 40010637
   "repository": {
     "type": "git",
     "url": "https://github.com/redwoodjs/redwood.git",
@@ -33,11 +29,7 @@
   "dependencies": {
     "@babel/runtime-corejs3": "7.16.7",
     "@prisma/client": "3.15.2",
-<<<<<<< HEAD
     "core-js": "3.24.0"
-=======
-    "core-js": "3.23.5"
->>>>>>> 40010637
   },
   "devDependencies": {
     "@babel/cli": "7.16.7",
