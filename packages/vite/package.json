--- conflicted
+++ resolved
@@ -64,18 +64,12 @@
   },
   "dependencies": {
     "@babel/runtime-corejs3": "7.22.6",
-<<<<<<< HEAD
-    "@redwoodjs/internal": "6.0.5",
-    "@redwoodjs/project-config": "6.0.5",
-    "@redwoodjs/web": "6.0.5",
+    "@redwoodjs/internal": "6.0.6",
+    "@redwoodjs/project-config": "6.0.6",
+    "@redwoodjs/web": "6.0.6",
     "@swc/core": "1.3.60",
     "@vitejs/plugin-react": "4.0.4",
     "acorn-loose": "8.3.0",
-=======
-    "@redwoodjs/internal": "6.0.6",
-    "@redwoodjs/project-config": "6.0.6",
-    "@vitejs/plugin-react": "4.0.3",
->>>>>>> 53a0987d
     "buffer": "6.0.3",
     "core-js": "3.31.1",
     "dotenv-defaults": "5.0.2",
