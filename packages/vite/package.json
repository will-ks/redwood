--- conflicted
+++ resolved
@@ -64,15 +64,10 @@
   },
   "dependencies": {
     "@babel/runtime-corejs3": "7.22.6",
-<<<<<<< HEAD
-    "@redwoodjs/internal": "6.0.0",
-    "@redwoodjs/project-config": "6.0.0",
-    "@redwoodjs/web": "6.0.0",
-    "@swc/core": "1.3.60",
-=======
     "@redwoodjs/internal": "6.0.1",
     "@redwoodjs/project-config": "6.0.1",
->>>>>>> 8b11980e
+    "@redwoodjs/web": "6.0.1",
+    "@swc/core": "1.3.60",
     "@vitejs/plugin-react": "4.0.3",
     "acorn-loose": "8.3.0",
     "buffer": "6.0.3",
