{
  "name": "@redwoodjs/router",
  "version": "3.1.0",
  "repository": {
    "type": "git",
    "url": "https://github.com/redwoodjs/redwood.git",
    "directory": "packages/router"
  },
  "license": "MIT",
  "main": "dist/index.js",
  "types": "dist/index.d.ts",
  "files": [
    "dist"
  ],
  "scripts": {
    "build": "yarn build:js && yarn build:types",
    "build:js": "babel src -d dist --extensions \".js,.ts,.tsx\"",
    "build:types": "tsc --build --verbose",
    "build:watch": "nodemon --watch src --ext \"js,ts,tsx\" --ignore dist --exec \"yarn build\"",
    "prepublishOnly": "NODE_ENV=production yarn build",
    "test": "jest",
    "test:watch": "yarn test --watch"
  },
  "dependencies": {
    "@babel/runtime-corejs3": "7.19.1",
    "@reach/skip-nav": "0.16.0",
<<<<<<< HEAD
    "@redwoodjs/auth": "3.0.3",
    "core-js": "3.25.5",
=======
    "@redwoodjs/auth": "3.1.0",
    "core-js": "3.25.3",
>>>>>>> 6270cde5
    "lodash.isequal": "4.5.0"
  },
  "devDependencies": {
    "@babel/cli": "7.19.3",
    "@babel/core": "7.19.3",
    "@types/lodash.isequal": "4.5.6",
    "@types/react": "17.0.50",
    "@types/react-dom": "17.0.17",
    "jest": "29.1.2",
    "prop-types": "15.8.1",
    "react": "17.0.2",
    "react-dom": "17.0.2",
    "typescript": "4.7.4"
  },
  "gitHead": "3905ed045508b861b495f8d5630d76c7a157d8f1"
}<|MERGE_RESOLUTION|>--- conflicted
+++ resolved
@@ -24,13 +24,8 @@
   "dependencies": {
     "@babel/runtime-corejs3": "7.19.1",
     "@reach/skip-nav": "0.16.0",
-<<<<<<< HEAD
-    "@redwoodjs/auth": "3.0.3",
+    "@redwoodjs/auth": "3.1.0",
     "core-js": "3.25.5",
-=======
-    "@redwoodjs/auth": "3.1.0",
-    "core-js": "3.25.3",
->>>>>>> 6270cde5
     "lodash.isequal": "4.5.0"
   },
   "devDependencies": {
