--- conflicted
+++ resolved
@@ -37,17 +37,10 @@
   },
   "dependencies": {
     "@apollo/client": "3.6.9",
-<<<<<<< HEAD
     "@babel/runtime-corejs3": "7.18.9",
-    "@redwoodjs/auth": "2.2.3",
+    "@redwoodjs/auth": "2.2.4",
     "core-js": "3.25.0",
     "graphql": "16.6.0",
-=======
-    "@babel/runtime-corejs3": "7.16.7",
-    "@redwoodjs/auth": "2.2.4",
-    "core-js": "3.23.5",
-    "graphql": "16.5.0",
->>>>>>> 62827bd6
     "graphql-tag": "2.12.6",
     "react-helmet-async": "1.3.0",
     "react-hot-toast": "2.3.0",
