--- conflicted
+++ resolved
@@ -38,13 +38,8 @@
   "dependencies": {
     "@apollo/client": "3.5.10",
     "@babel/runtime-corejs3": "7.16.7",
-<<<<<<< HEAD
-    "@redwoodjs/auth": "1.2.0",
+    "@redwoodjs/auth": "1.2.1",
     "graphql": "16.4.0",
-=======
-    "@redwoodjs/auth": "1.2.1",
-    "graphql": "16.3.0",
->>>>>>> 38b6ce63
     "graphql-tag": "2.12.6",
     "react-helmet-async": "1.3.0",
     "react-hot-toast": "2.2.0",
