--- conflicted
+++ resolved
@@ -12,12 +12,8 @@
   "license": "MIT",
   "dependencies": {
     "@apollo/client": "3.3.19",
-<<<<<<< HEAD
     "@redwoodjs/auth": "0.35.1",
-=======
-    "@redwoodjs/auth": "0.35.0",
-    "@redwoodjs/history": "0.35.0",
->>>>>>> c2d9ea82
+    "@redwoodjs/history": "0.35.1",
     "core-js": "3.15.2",
     "graphql": "15.5.1",
     "proptypes": "1.1.0",
