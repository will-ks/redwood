{
  "name": "@redwoodjs/web",
  "version": "3.1.1",
  "repository": {
    "type": "git",
    "url": "https://github.com/redwoodjs/redwood.git",
    "directory": "packages/web"
  },
  "license": "MIT",
  "main": "./dist/index.js",
  "types": "dist/index.d.ts",
  "bin": {
    "build-storybook": "./dist/bins/build-storybook.js",
    "cross-env": "./dist/bins/cross-env.js",
    "msw": "./dist/bins/msw.js",
    "redwood": "./dist/bins/redwood.js",
    "rw": "./dist/bins/redwood.js",
    "rwfw": "./dist/bins/rwfw.js",
    "start-storybook": "./dist/bins/start-storybook.js",
    "tsc": "./dist/bins/tsc.js",
    "webpack": "./dist/bins/webpack.js"
  },
  "files": [
    "dist",
    "apollo",
    "toast",
    "src/entry"
  ],
  "scripts": {
    "build": "yarn build:js && yarn build:types",
    "build:js": "babel src -d dist --extensions \".js,.ts,.tsx\"",
    "build:types": "tsc --build --verbose",
    "build:watch": "nodemon --watch src --ext \"js,ts,tsx\" --ignore dist --exec \"yarn build\"",
    "prepublishOnly": "NODE_ENV=production yarn build",
    "test": "jest src",
    "test:watch": "yarn test --watch"
  },
  "dependencies": {
    "@apollo/client": "3.6.9",
    "@babel/runtime-corejs3": "7.19.1",
<<<<<<< HEAD
    "@redwoodjs/auth": "3.1.0",
    "core-js": "3.25.5",
=======
    "@redwoodjs/auth": "3.1.1",
    "core-js": "3.25.3",
>>>>>>> 132655e9
    "graphql": "16.6.0",
    "graphql-tag": "2.12.6",
    "react-helmet-async": "1.3.0",
    "react-hot-toast": "2.4.0",
    "stacktracey": "2.1.8",
    "ts-toolbelt": "9.6.0"
  },
  "devDependencies": {
    "@babel/cli": "7.19.3",
    "@babel/core": "7.19.3",
    "@testing-library/jest-dom": "5.16.5",
    "@testing-library/react": "12.1.5",
    "@types/prop-types": "15.7.5",
    "@types/react": "17.0.50",
    "@types/react-dom": "17.0.17",
    "@types/testing-library__jest-dom": "5.14.5",
    "jest": "29.1.2",
    "nodemon": "2.0.20",
    "prop-types": "15.8.1",
    "react": "17.0.2",
    "react-dom": "17.0.2",
    "typescript": "4.7.4"
  },
  "peerDependencies": {
    "prop-types": "15.8.1",
    "react": "17.0.2",
    "react-dom": "17.0.2"
  },
  "gitHead": "3905ed045508b861b495f8d5630d76c7a157d8f1"
}<|MERGE_RESOLUTION|>--- conflicted
+++ resolved
@@ -38,13 +38,8 @@
   "dependencies": {
     "@apollo/client": "3.6.9",
     "@babel/runtime-corejs3": "7.19.1",
-<<<<<<< HEAD
-    "@redwoodjs/auth": "3.1.0",
+    "@redwoodjs/auth": "3.1.1",
     "core-js": "3.25.5",
-=======
-    "@redwoodjs/auth": "3.1.1",
-    "core-js": "3.25.3",
->>>>>>> 132655e9
     "graphql": "16.6.0",
     "graphql-tag": "2.12.6",
     "react-helmet-async": "1.3.0",
