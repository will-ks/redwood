--- conflicted
+++ resolved
@@ -20,11 +20,7 @@
     "prepublishOnly": "NODE_ENV=production yarn build"
   },
   "devDependencies": {
-<<<<<<< HEAD
-    "@redwoodjs/framework-tools": "6.0.7",
-=======
     "@redwoodjs/framework-tools": "7.0.0",
->>>>>>> 49965f4d
     "tsx": "4.6.2",
     "typescript": "5.3.3"
   },
