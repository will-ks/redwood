{
  "name": "api",
  "version": "0.0.0",
  "private": true,
  "dependencies": {
<<<<<<< HEAD
    "@redwoodjs/api": "1.3.3",
    "@redwoodjs/graphql-server": "1.3.3"
=======
    "@redwoodjs/api": "1.4.0",
    "@redwoodjs/graphql-server": "1.4.0"
>>>>>>> 19b85bb1
  }
}<|MERGE_RESOLUTION|>--- conflicted
+++ resolved
@@ -3,12 +3,7 @@
   "version": "0.0.0",
   "private": true,
   "dependencies": {
-<<<<<<< HEAD
-    "@redwoodjs/api": "1.3.3",
-    "@redwoodjs/graphql-server": "1.3.3"
-=======
     "@redwoodjs/api": "1.4.0",
     "@redwoodjs/graphql-server": "1.4.0"
->>>>>>> 19b85bb1
   }
 }